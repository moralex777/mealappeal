'use client'

<<<<<<< HEAD
import { useState, useEffect } from 'react'
import { useAuth } from '@/contexts/AuthContext'
import { supabase } from '@/lib/supabase'

export default function MealsPage() {
  const { user } = useAuth()
  const [meals, setMeals] = useState([])
  const [isLoading, setIsLoading] = useState(true)

  useEffect(() => {
    const fetchMeals = async () => {
      if (!user) return

      try {
        console.log('🔍 Fetching meals for user:', user.id)

        const { data, error } = await supabase
          .from('meals')
          .select('*')
          .eq('user_id', user.id)
          .order('created_at', { ascending: false })

        if (error) {
          console.error('Supabase error:', error)
          return
        }

        console.log('✅ Found meals:', data?.length || 0)
        console.log('📊 Sample meal:', data?.[0])
        setMeals(data || [])
      } catch (error) {
        console.error('Error fetching meals:', error)
      } finally {
        setIsLoading(false)
      }
    }

    fetchMeals()
  }, [user])

  return (
    <div className="min-h-screen bg-gradient-to-br from-pink-400 via-purple-500 to-indigo-600 p-4">
      <div className="max-w-6xl mx-auto">
        <h1 className="text-4xl font-bold text-white text-center mb-8">Your Meals 🍽️</h1>
        
        {isLoading ? (
          <div className="text-center text-white text-xl">Loading meals...</div>
        ) : meals.length === 0 ? (
          <div className="text-center">
            <div className="bg-white/10 backdrop-blur-sm rounded-2xl p-8">
              <h2 className="text-2xl text-white mb-4">No meals yet! 📸</h2>
              <p className="text-white/80 mb-6">Start capturing your delicious meals</p>
              <a 
                href="/camera" 
                className="inline-block px-6 py-3 bg-gradient-to-r from-orange-500 to-pink-500 text-white font-semibold rounded-xl hover:from-orange-600 hover:to-pink-600 transition-all transform hover:scale-105"
              >
                📸 Capture Your First Meal
              </a>
            </div>
          </div>
        ) : (
          <div className="space-y-4 mb-6">
            <p className="text-center text-white/80">Found {meals.length} meals</p>
            <div className="grid grid-cols-1 md:grid-cols-2 lg:grid-cols-3 gap-6">
              {meals.map((meal) => (
                <div key={meal.id} className="bg-white/10 backdrop-blur-sm rounded-2xl p-4 border border-white/20 hover:bg-white/20 transition-all">
                  <img 
                    src={meal.image_url} 
                    alt={meal.title || 'Meal'}
                    className="w-full h-48 object-cover rounded-xl mb-4 shadow-lg"
                    onError={(e) => {
                      e.target.style.display = 'none'
                    }}
                  />
                  <h3 className="text-white font-semibold text-lg mb-2">
                    {meal.title || 'Delicious Meal'}
                  </h3>
                  <p className="text-white/80 text-sm">
                    📅 {new Date(meal.created_at).toLocaleDateString()}
                  </p>
                  <p className="text-white/60 text-xs mt-1">
                    🕒 {new Date(meal.created_at).toLocaleTimeString()}
                  </p>
                </div>
              ))}
            </div>
          </div>
        )}
=======
import {
  AlertCircle,
  Calendar,
  Camera,
  ChevronLeft,
  ChevronRight,
  Clock,
  Crown,
  Flame,
  Heart,
  Share2,
  Star,
  Target,
  Trophy,
  Zap,
} from 'lucide-react'
import Link from 'next/link'
import React, { useCallback, useEffect, useState } from 'react'

import ErrorBoundary from '@/components/ErrorBoundary'
import { useAuth } from '@/contexts/AuthContext'
import { supabase } from '@/lib/supabase'

interface IMeal {
  id: string
  created_at: string
  title: string | null
  description: string | null
  image_url: string
  image_path: string | null
  is_public: boolean
  ai_confidence_score: number | null
  processing_status: string
  scheduled_deletion_date: string | null
  view_count: number
  like_count: number
  basic_nutrition: {
    energy_kcal?: number
    protein_g?: number
    carbs_g?: number
    fat_g?: number
  } | null
  premium_nutrition: any
  health_score: number | null
  meal_tags: string[] | null
}

interface IDayMeals {
  date: string
  meals: IMeal[]
}

export default function UltimateMealsCalendar() {
  const { user, profile, loading: authLoading, hasActivePremium } = useAuth()
  const [activeTab, setActiveTab] = useState<'today' | 'week'>('today')
  const [currentWeekOffset, setCurrentWeekOffset] = useState(0)
  const [mealsData, setMealsData] = useState<IDayMeals[]>([])
  const [currentMealIndex, setCurrentMealIndex] = useState(0)
  const [loading, setLoading] = useState(true)
  const [error, setError] = useState<string | null>(null)
  const [showCameraMotivation, setShowCameraMotivation] = useState(false)

  const isPremium = hasActivePremium()
  const selectedDate: string = new Date().toISOString().split('T')[0] || ''

  // Utility functions
  const formatTime = useCallback(
    (dateString: string) =>
      new Date(dateString).toLocaleTimeString('en-US', {
        hour: 'numeric',
        minute: '2-digit',
        hour12: true,
      }),
    []
  )

  const formatDate = useCallback(
    (dateString: string) =>
      new Date(dateString).toLocaleDateString('en-US', {
        weekday: 'short',
        month: 'short',
        day: 'numeric',
      }),
    []
  )

  const formatFullDate = useCallback(
    (dateString: string) =>
      new Date(dateString).toLocaleDateString('en-US', {
        weekday: 'long',
        month: 'long',
        day: 'numeric',
      }),
    []
  )

  const isToday = useCallback(
    (dateString: string) => dateString === new Date().toISOString().split('T')[0],
    []
  )

  // Enhanced fetch function with error handling
  const fetchMeals = useCallback(async () => {
    try {
      setLoading(true)
      setError(null)

      if (!user?.id) {
        throw new Error('User ID is missing. Please sign in again.')
      }

      // Get date range for last 7 days to populate calendar
      const endDate = new Date()
      const startDate = new Date()
      startDate.setDate(endDate.getDate() - 7)

      const { data: mealsData, error: mealsError } = await supabase
        .from('meals')
        .select(
          `
          id,
          created_at,
          title,
          description,
          image_url,
          image_path,
          is_public,
          ai_confidence_score,
          processing_status,
          scheduled_deletion_date,
          view_count,
          like_count,
          basic_nutrition,
          premium_nutrition,
          health_score,
          meal_tags
        `
        )
        .eq('user_id', user.id)
        .gte('created_at', startDate.toISOString())
        .order('created_at', { ascending: false })

      if (mealsError) {
        console.error('Meals fetch error:', mealsError)
        throw new Error(`Database error: ${mealsError.message}`)
      }

      // Group meals by date
      const groupedMeals: { [key: string]: IMeal[] } = {}

      if (mealsData) {
        mealsData.forEach((meal: IMeal) => {
          const mealDate = new Date(meal.created_at).toISOString().split('T')[0] || ''
          if (mealDate) {
            if (!groupedMeals[mealDate]) {
              groupedMeals[mealDate] = []
            }
            groupedMeals[mealDate].push(meal)
          }
        })
      }

      // Convert to array format and ensure we have entries for last 7 days
      const dayMealsArray: IDayMeals[] = []
      for (let i = 0; i < 7; i++) {
        const date = new Date()
        date.setDate(date.getDate() - i)
        const dateString = date.toISOString().split('T')[0]

        const safeDateString = dateString || ''

        dayMealsArray.push({
          date: safeDateString,
          meals: groupedMeals[safeDateString] || [],
        })
      }

      setMealsData(dayMealsArray)
    } catch (err) {
      console.error('🚨 Error in fetchMeals:', err)
      const errorMessage = err instanceof Error ? err.message : 'An unexpected error occurred'
      setError(`😅 Oops! ${errorMessage}`)
    } finally {
      setLoading(false)
    }
  }, [user?.id])

  useEffect(() => {
    if (!authLoading) {
      if (user) {
        fetchMeals()
      } else {
        console.log('⚠️ No authenticated user, redirecting to login')
        window.location.href = '/login'
      }
    }
  }, [user, authLoading, fetchMeals])

  const getCurrentDayMeals = useCallback(
    () => mealsData.find(day => day.date === selectedDate)?.meals || [],
    [mealsData, selectedDate]
  )

  const getWeekDays = useCallback(() => {
    const today = new Date()
    const startOfWeek = new Date(today)
    startOfWeek.setDate(today.getDate() - today.getDay() + currentWeekOffset * 7)

    const weekDays = []
    const maxDays = currentWeekOffset === 0 ? today.getDay() + 1 : 7 // Current week: Sunday through today only, Past weeks: all 7 days

    for (let i = 0; i < maxDays; i++) {
      const day = new Date(startOfWeek)
      day.setDate(startOfWeek.getDate() + i)
      const dateString = day.toISOString().split('T')[0]
      const safeDayDate = dateString || ''

      const dayMeals = mealsData.find(d => d.date === safeDayDate)?.meals || []

      weekDays.push({
        date: safeDayDate,
        meals: dayMeals,
        isToday: isToday(safeDayDate),
      })
    }

    // Reverse days order: show most recent days first (TODAY → Yesterday → etc.)
    // Current week: TODAY → Yesterday → Day Before → Sunday
    // Past weeks: Saturday → Friday → Thursday → Wednesday → Tuesday → Monday → Sunday
    return weekDays.reverse()
  }, [mealsData, currentWeekOffset, isToday])

  const currentMeals = getCurrentDayMeals()
  const currentMeal = currentMeals[currentMealIndex]
  const weekDays = getWeekDays()

  const handlePrevMeal = () => {
    setCurrentMealIndex(prev => (prev > 0 ? prev - 1 : currentMeals.length - 1))
  }

  const handleNextMeal = () => {
    setCurrentMealIndex(prev => (prev < currentMeals.length - 1 ? prev + 1 : 0))
  }

  const handleWeekNavigation = (direction: 'prev' | 'next') => {
    setCurrentWeekOffset(prev => (direction === 'next' ? prev + 1 : prev - 1))
  }

  const getTotalDayCalories = () =>
    currentMeals.reduce((total, meal) => total + (meal.basic_nutrition?.energy_kcal || 0), 0)

  // PSYCHOLOGICAL MESSAGING FUNCTIONS
  const getEmptyDayMessage = (dateString: string) => {
    const isCurrentDay = isToday(dateString)

    if (isCurrentDay) {
      return {
        icon: <Camera className="h-8 w-8 text-purple-500" />,
        title: '🍽️ Meal opportunity awaits!',
        subtitle: 'Your food journey starts with one photo',
        cta: '📸 Capture Your First Meal',
        gradient: 'from-purple-500 to-pink-500',
      }
    } else {
      return {
        icon: <AlertCircle className="h-8 w-8 text-red-500" />,
        title: `🚨 Missed food memories from ${formatDate(dateString)}!`,
        subtitle: '😢 Your amazing meals are lost forever...',
        cta: '⏰ Don&apos;t let today&apos;s meals disappear too!',
        gradient: 'from-red-500 to-orange-500',
      }
    }
  }

  const getCameraMotivationMessage = () => {
    const messages = [
      {
        icon: <Trophy className="h-6 w-6" />,
        text: '🏆 Ready to level up your food game?',
        gradient: 'from-yellow-400 to-orange-500',
      },
      {
        icon: <Zap className="h-6 w-6" />,
        text: '⚡ Snap → Analyze → Amaze yourself!',
        gradient: 'from-blue-400 to-purple-500',
      },
      {
        icon: <Target className="h-6 w-6" />,
        text: '🎯 Every meal is a discovery waiting to happen!',
        gradient: 'from-green-400 to-blue-500',
      },
    ]
    return messages[Math.floor(Math.random() * messages.length)]
  }

  if (loading) {
    return (
      <div className="flex min-h-screen items-center justify-center bg-gradient-to-br from-purple-100 via-pink-50 to-orange-100">
        <div className="text-center">
          <div className="mx-auto mb-4 h-12 w-12 animate-spin rounded-full border-b-2 border-purple-600"></div>
          <p className="font-semibold text-purple-600">Loading your food journey...</p>
        </div>
      </div>
    )
  }

  if (error) {
    return (
      <div className="min-h-screen bg-gradient-to-br from-purple-100 via-pink-50 to-orange-100 p-4">
        <div className="container mx-auto max-w-4xl">
          <ErrorBoundary>
            <div className="py-20 text-center">
              <p className="mb-4 text-red-600">{error}</p>
              <button
                onClick={fetchMeals}
                className="transform rounded-lg bg-gradient-to-r from-purple-600 to-pink-600 px-6 py-3 text-white transition-all hover:scale-105 hover:from-purple-700 hover:to-pink-700"
              >
                🔄 Try Again
              </button>
            </div>
          </ErrorBoundary>
        </div>
      </div>
    )
  }

  return (
    <div
      style={{
        minHeight: '100vh',
        background:
          'linear-gradient(135deg, #f9fafb 0%, #f3e8ff 25%, #fce7f3 50%, #fff7ed 75%, #f0fdf4 100%)',
        fontFamily: 'Inter, sans-serif',
      }}
    >
      {/* Header */}
      <div
        style={{
          position: 'sticky',
          top: 0,
          zIndex: 50,
          borderBottom: '1px solid rgba(255, 255, 255, 0.2)',
          backgroundColor: 'rgba(255, 255, 255, 0.95)',
          backdropFilter: 'blur(12px)',
        }}
      >
        <div style={{ padding: '24px', maxWidth: '1200px', margin: '0 auto' }}>
          <div
            style={{
              marginBottom: '24px',
              display: 'flex',
              alignItems: 'center',
              justifyContent: 'space-between',
            }}
          >
            <h1
              style={{
                background: 'linear-gradient(to right, #10b981, #ea580c)',
                WebkitBackgroundClip: 'text',
                WebkitTextFillColor: 'transparent',
                fontSize: '28px',
                fontWeight: 'bold',
                margin: 0,
              }}
            >
              Hey {profile?.full_name?.split(' ')[0] || 'there'}, here&apos;s your food journey! 🌟
            </h1>
            <div style={{ display: 'flex', alignItems: 'center', gap: '12px' }}>
              {isPremium && <Crown style={{ width: '24px', height: '24px', color: '#eab308' }} />}
              <Flame style={{ width: '28px', height: '28px', color: '#ea580c' }} />
            </div>
          </div>

          {/* Tab Navigation */}
          <div
            style={{
              display: 'flex',
              gap: '8px',
              borderRadius: '16px',
              backgroundColor: 'rgba(255, 255, 255, 0.8)',
              padding: '8px',
              boxShadow: '0 4px 6px rgba(0, 0, 0, 0.05)',
            }}
          >
            <button
              onClick={() => setActiveTab('today')}
              style={{
                flex: 1,
                borderRadius: '12px',
                padding: '16px 24px',
                fontWeight: '600',
                fontSize: '16px',
                border: 'none',
                cursor: 'pointer',
                transition: 'all 0.3s ease',
                background:
                  activeTab === 'today'
                    ? 'linear-gradient(to right, #10b981, #ea580c)'
                    : 'transparent',
                color: activeTab === 'today' ? 'white' : '#6b7280',
                boxShadow: activeTab === 'today' ? '0 8px 15px rgba(16, 185, 129, 0.3)' : 'none',
              }}
            >
              <div
                style={{
                  display: 'flex',
                  alignItems: 'center',
                  justifyContent: 'center',
                  gap: '8px',
                }}
              >
                <Star style={{ width: '20px', height: '20px' }} />
                <span>Today</span>
              </div>
            </button>
            <button
              onClick={() => setActiveTab('week')}
              style={{
                flex: 1,
                borderRadius: '12px',
                padding: '16px 24px',
                fontWeight: '600',
                fontSize: '16px',
                border: 'none',
                cursor: 'pointer',
                transition: 'all 0.3s ease',
                background:
                  activeTab === 'week'
                    ? 'linear-gradient(to right, #10b981, #ea580c)'
                    : 'transparent',
                color: activeTab === 'week' ? 'white' : '#6b7280',
                boxShadow: activeTab === 'week' ? '0 8px 15px rgba(16, 185, 129, 0.3)' : 'none',
              }}
            >
              <div
                style={{
                  display: 'flex',
                  alignItems: 'center',
                  justifyContent: 'center',
                  gap: '8px',
                }}
              >
                <Calendar style={{ width: '20px', height: '20px' }} />
                <span>This Week</span>
              </div>
            </button>
          </div>
        </div>
      </div>

      <div
        style={{
          maxWidth: '1200px',
          margin: '0 auto',
          padding: '32px 24px',
        }}
      >

        {/* TODAY SECTION - Show only when activeTab is 'today' */}
        {activeTab === 'today' && (
          <div style={{ marginBottom: '48px' }}>
            <div
              style={{
                marginBottom: '24px',
                display: 'flex',
                alignItems: 'center',
                justifyContent: 'space-between',
              }}
            >
              <div>
                <h2
                  style={{
                    fontSize: '24px',
                    fontWeight: 'bold',
                    color: '#1f2937',
                    margin: 0,
                  }}
                >
                  {formatFullDate(selectedDate)}
                </h2>
                <p
                  style={{
                    fontSize: '16px',
                    color: '#6b7280',
                    margin: '8px 0 0 0',
                  }}
                >
                  {currentMeals.length} meals • {getTotalDayCalories()} calories
                </p>
              </div>
              <div
                style={{
                  display: 'flex',
                  alignItems: 'center',
                  justifyContent: 'center',
                  width: '56px',
                  height: '56px',
                  borderRadius: '50%',
                  background: 'linear-gradient(to right, #10b981, #ea580c)',
                  boxShadow: '0 8px 15px rgba(16, 185, 129, 0.3)',
                }}
              >
                <Heart style={{ width: '24px', height: '24px', color: 'white' }} />
              </div>
            </div>

            {/* Current Day Meals */}
            {currentMeals.length === 0 ? (
              <div>
                {(() => {
                  const emptyMsg = getEmptyDayMessage(selectedDate)
                  return (
                    <div
                      style={{
                        borderRadius: '24px',
                        background: isToday(selectedDate)
                          ? 'linear-gradient(to right, #10b981, #ea580c)'
                          : 'linear-gradient(to right, #dc2626, #ea580c)',
                        padding: '48px 32px',
                        textAlign: 'center',
                        color: 'white',
                        boxShadow: '0 20px 25px rgba(0, 0, 0, 0.15)',
                        position: 'relative',
                        overflow: 'hidden',
                      }}
                    >
                      <div
                        style={{
                          position: 'absolute',
                          inset: 0,
                          backgroundColor: 'rgba(0, 0, 0, 0.1)',
                        }}
                      ></div>
                      <div style={{ position: 'relative', zIndex: 10 }}>
                        <div
                          style={{
                            width: '80px',
                            height: '80px',
                            margin: '0 auto 24px',
                            display: 'flex',
                            alignItems: 'center',
                            justifyContent: 'center',
                            borderRadius: '50%',
                            backgroundColor: 'rgba(255, 255, 255, 0.2)',
                            backdropFilter: 'blur(8px)',
                          }}
                        >
                          {emptyMsg.icon}
                        </div>
                        <h3
                          style={{
                            fontSize: '24px',
                            fontWeight: 'bold',
                            marginBottom: '12px',
                            margin: 0,
                          }}
                        >
                          {emptyMsg.title}
                        </h3>
                        <p
                          style={{
                            fontSize: '18px',
                            opacity: 0.9,
                            marginBottom: '32px',
                            maxWidth: '400px',
                            margin: '12px auto 32px',
                          }}
                        >
                          {emptyMsg.subtitle}
                        </p>
                        <Link href="/camera">
                          <button
                            onClick={() => setShowCameraMotivation(!showCameraMotivation)}
                            style={{
                              borderRadius: '16px',
                              border: '2px solid rgba(255, 255, 255, 0.3)',
                              backgroundColor: 'rgba(255, 255, 255, 0.2)',
                              padding: '16px 32px',
                              fontSize: '18px',
                              fontWeight: 'bold',
                              color: 'white',
                              boxShadow: '0 8px 15px rgba(0, 0, 0, 0.2)',
                              backdropFilter: 'blur(8px)',
                              cursor: 'pointer',
                              transition: 'all 0.3s ease',
                            }}
                          >
                            {emptyMsg.cta}
                          </button>
                        </Link>

                        {/* Camera Motivation Popup */}
                        {showCameraMotivation &&
                          (() => {
                            const motivation = getCameraMotivationMessage()
                            return (
                              <div
                                style={{
                                  marginTop: '24px',
                                  borderRadius: '16px',
                                  border: '2px solid rgba(255, 255, 255, 0.3)',
                                  backgroundColor: 'rgba(255, 255, 255, 0.2)',
                                  padding: '20px',
                                  backdropFilter: 'blur(8px)',
                                }}
                              >
                                <div
                                  style={{
                                    display: 'flex',
                                    alignItems: 'center',
                                    justifyContent: 'center',
                                    gap: '12px',
                                  }}
                                >
                                  <div
                                    style={{
                                      background: motivation?.gradient
                                        ? `linear-gradient(to right, ${motivation.gradient.split(' ')[1]}, ${motivation.gradient.split(' ')[3]})`
                                        : 'linear-gradient(to right, #10b981, #ea580c)',
                                      borderRadius: '50%',
                                      padding: '12px',
                                    }}
                                  >
                                    {motivation?.icon}
                                  </div>
                                  <span
                                    style={{
                                      fontWeight: '600',
                                      fontSize: '16px',
                                    }}
                                  >
                                    {motivation?.text}
                                  </span>
                                </div>
                              </div>
                            )
                          })()}
                      </div>
                    </div>
                  )
                })()}
              </div>
            ) : (
              <div className="space-y-6">
                {/* Main Meal Card */}
                <div className="relative overflow-hidden rounded-3xl bg-white/90 shadow-xl backdrop-blur-sm">
                  {currentMeals.length > 1 && (
                    <div className="absolute top-4 right-4 z-10 rounded-full bg-black/20 px-3 py-1 backdrop-blur-sm">
                      <span className="text-sm font-medium text-white">
                        {currentMealIndex + 1} of {currentMeals.length}
                      </span>
                    </div>
                  )}

                  {/* Meal Image */}
                  <div className="relative h-80 bg-gradient-to-br from-gray-100 to-gray-200">
                    <img
                      src={currentMeal?.image_url}
                      alt={currentMeal?.title || 'Delicious Meal'}
                      className="h-full w-full object-cover"
                    />
                    <div className="absolute inset-0 bg-gradient-to-t from-black/40 to-transparent" />

                    {/* Time Stamp with Pulse Effect */}
                    <div className="absolute bottom-4 left-4 flex items-center space-x-2 text-white">
                      <div className="animate-pulse">
                        <Clock className="h-4 w-4" />
                      </div>
                      <span className="font-medium">
                        {currentMeal?.created_at ? formatTime(currentMeal.created_at) : 'N/A'}
                      </span>
                    </div>

                    {/* Achievement Badge */}
                    <div className="absolute top-4 left-4 rounded-full bg-gradient-to-r from-yellow-400 to-orange-500 px-3 py-1">
                      <div className="flex items-center space-x-1">
                        <Trophy className="h-3 w-3 text-white" />
                        <span className="text-xs font-bold text-white">ANALYZED!</span>
                      </div>
                    </div>
                  </div>

                  {/* Enhanced Meal Info */}
                  <div className="p-6">
                    <div className="mb-4 flex items-center justify-between">
                      <h3 className="text-xl font-bold text-gray-800">
                        {currentMeal?.title || 'Delicious Meal'}
                      </h3>
                      <div className="flex items-center space-x-2 rounded-full bg-gradient-to-r from-purple-100 to-pink-100 px-3 py-1">
                        <Flame className="h-4 w-4 text-orange-500" />
                        <span className="font-bold text-purple-600">
                          {currentMeal?.basic_nutrition?.energy_kcal || 0} cal
                        </span>
                      </div>
                    </div>

                    {/* Enhanced Nutrition Bars */}
                    <div className="mb-4 grid grid-cols-3 gap-4">
                      <div className="text-center">
                        <div className="mb-1 text-sm font-semibold text-gray-600">Protein</div>
                        <div className="mb-1 h-3 overflow-hidden rounded-full bg-green-100">
                          <div
                            className="h-3 rounded-full bg-gradient-to-r from-green-400 to-green-600 shadow-inner transition-all duration-1000"
                            style={{
                              width: `${Math.min((currentMeal?.basic_nutrition?.protein_g || 0) * 2, 100)}%`,
                            }}
                          />
                        </div>
                        <div className="text-xs font-bold text-green-600">
                          {currentMeal?.basic_nutrition?.protein_g || 0}g
                        </div>
                      </div>

                      <div className="text-center">
                        <div className="mb-1 text-sm font-semibold text-gray-600">Carbs</div>
                        <div className="mb-1 h-3 overflow-hidden rounded-full bg-blue-100">
                          <div
                            className="h-3 rounded-full bg-gradient-to-r from-blue-400 to-blue-600 shadow-inner transition-all duration-1000"
                            style={{
                              width: `${Math.min((currentMeal?.basic_nutrition?.carbs_g || 0) * 1.5, 100)}%`,
                            }}
                          />
                        </div>
                        <div className="text-xs font-bold text-blue-600">
                          {currentMeal?.basic_nutrition?.carbs_g || 0}g
                        </div>
                      </div>

                      <div className="text-center">
                        <div className="mb-1 text-sm font-semibold text-gray-600">Fat</div>
                        <div className="mb-1 h-3 overflow-hidden rounded-full bg-orange-100">
                          <div
                            className="h-3 rounded-full bg-gradient-to-r from-orange-400 to-orange-600 shadow-inner transition-all duration-1000"
                            style={{
                              width: `${Math.min((currentMeal?.basic_nutrition?.fat_g || 0) * 3, 100)}%`,
                            }}
                          />
                        </div>
                        <div className="text-xs font-bold text-orange-600">
                          {currentMeal?.basic_nutrition?.fat_g || 0}g
                        </div>
                      </div>
                    </div>

                    {/* Enhanced Actions */}
                    <div className="flex space-x-3">
                      <button className="flex flex-1 items-center justify-center space-x-2 rounded-xl bg-gradient-to-r from-purple-100 to-pink-100 py-3 font-semibold text-purple-700 transition-all hover:shadow-md">
                        <Share2 className="h-4 w-4" />
                        <span>Share Victory</span>
                      </button>
                      <button className="rounded-xl bg-gradient-to-r from-purple-600 to-pink-600 px-6 py-3 font-semibold text-white transition-all hover:shadow-lg">
                        🔍 Deep Dive
                      </button>
                    </div>
                  </div>
                </div>

                {/* Horizontal Navigation for Today's Meals */}
                {currentMeals.length > 1 && (
                  <div className="flex items-center justify-center space-x-4">
                    <button
                      onClick={handlePrevMeal}
                      className="rounded-full bg-white/80 p-3 shadow-lg transition-all hover:scale-110 hover:bg-white"
                      title="Previous Meal"
                    >
                      <ChevronLeft className="h-5 w-5 text-purple-600" />
                    </button>

                    <div className="flex space-x-2">
                      {currentMeals.map((_, index) => (
                        <button
                          key={index}
                          onClick={() => setCurrentMealIndex(index)}
                          className={`h-3 w-3 rounded-full transition-all ${
                            index === currentMealIndex
                              ? 'scale-110 bg-gradient-to-r from-purple-600 to-pink-600 shadow-lg'
                              : 'bg-white/60 hover:bg-white/80'
                          }`}
                          title={`Meal ${index + 1}`}
                        />
                      ))}
                    </div>

                    <button
                      onClick={handleNextMeal}
                      className="rounded-full bg-white/80 p-3 shadow-lg transition-all hover:scale-110 hover:bg-white"
                      title="Next Meal"
                    >
                      <ChevronRight className="h-5 w-5 text-purple-600" />
                    </button>
                  </div>
                )}
              </div>
            )}
          </div>
        )}

        {/* WEEK VIEW - Only show if "This Week" tab is active */}
        {activeTab === 'week' && (
          <div style={{ display: 'flex', flexDirection: 'column', gap: '32px' }}>
            {/* Week Navigation */}
            <div
              style={{
                display: 'flex',
                alignItems: 'center',
                justifyContent: 'space-between',
                marginBottom: '24px',
              }}
            >
              <button
                onClick={() => handleWeekNavigation('prev')}
                style={{
                  display: 'flex',
                  alignItems: 'center',
                  gap: '12px',
                  borderRadius: '16px',
                  background: 'linear-gradient(to right, #10b981, #ea580c)',
                  padding: '16px 24px',
                  boxShadow: '0 8px 15px rgba(16, 185, 129, 0.3)',
                  border: 'none',
                  cursor: 'pointer',
                  transition: 'all 0.3s ease',
                  color: 'white',
                  fontWeight: '600',
                  fontSize: '16px',
                }}
              >
                <ChevronLeft style={{ width: '20px', height: '20px' }} />
                <span>Previous Week</span>
              </button>

              <div style={{ textAlign: 'center' }}>
                <h3
                  style={{
                    fontSize: '24px',
                    fontWeight: 'bold',
                    color: '#1f2937',
                    margin: 0,
                  }}
                >
                  {currentWeekOffset === 0
                    ? 'Current Week'
                    : currentWeekOffset === -1
                      ? '1 Week Ago'
                      : `${Math.abs(currentWeekOffset)} Weeks Ago`}
                </h3>
              </div>

              {/* Only show Next Week button when viewing past weeks */}
              {currentWeekOffset < 0 ? (
                <button
                  onClick={() => handleWeekNavigation('next')}
                  style={{
                    display: 'flex',
                    alignItems: 'center',
                    gap: '12px',
                    borderRadius: '16px',
                    background: 'linear-gradient(to right, #10b981, #ea580c)',
                    padding: '16px 24px',
                    boxShadow: '0 8px 15px rgba(16, 185, 129, 0.3)',
                    border: 'none',
                    cursor: 'pointer',
                    transition: 'all 0.3s ease',
                    color: 'white',
                    fontWeight: '600',
                    fontSize: '16px',
                  }}
                >
                  <span>Next Week</span>
                  <ChevronRight style={{ width: '20px', height: '20px' }} />
                </button>
              ) : (
                /* Invisible spacer to maintain layout balance */
                <div style={{ width: '140px' }}></div>
              )}
            </div>

            {/* Week Days */}
            <div style={{ display: 'flex', flexDirection: 'column', gap: '24px' }}>
              {weekDays.map(day => (
                <div
                  key={day.date}
                  style={{
                    borderRadius: '24px',
                    background: 'rgba(255, 255, 255, 0.9)',
                    boxShadow: '0 20px 25px rgba(0, 0, 0, 0.15)',
                    backdropFilter: 'blur(12px)',
                    overflow: 'hidden',
                  }}
                >
                  {/* Day Header */}
                  <div
                    style={{
                      background: day.isToday
                        ? 'linear-gradient(to right, #10b981, #ea580c)'
                        : 'linear-gradient(to right, #f3f4f6, #e5e7eb)',
                      padding: '20px 24px',
                      color: day.isToday ? 'white' : '#1f2937',
                    }}
                  >
                    <div
                      style={{
                        display: 'flex',
                        alignItems: 'center',
                        justifyContent: 'space-between',
                      }}
                    >
                      <div
                        style={{
                          display: 'flex',
                          alignItems: 'center',
                          gap: '16px',
                        }}
                      >
                        <span
                          style={{
                            fontSize: '18px',
                            fontWeight: 'bold',
                          }}
                        >
                          {formatDate(day.date)}
                        </span>
                        {day.isToday && (
                          <div
                            style={{
                              display: 'flex',
                              alignItems: 'center',
                              gap: '8px',
                              borderRadius: '50px',
                              backgroundColor: 'rgba(255, 255, 255, 0.2)',
                              padding: '8px 16px',
                              backdropFilter: 'blur(8px)',
                            }}
                          >
                            <Star style={{ width: '16px', height: '16px' }} />
                            <span
                              style={{
                                fontSize: '12px',
                                fontWeight: '600',
                              }}
                            >
                              TODAY
                            </span>
                          </div>
                        )}
                      </div>
                      <span
                        style={{
                          fontSize: '14px',
                          fontWeight: '600',
                          opacity: day.isToday ? 0.9 : 0.8,
                        }}
                      >
                        {day.meals.length} meal{day.meals.length !== 1 ? 's' : ''}
                      </span>
                    </div>
                  </div>

                  {/* Day Meals */}
                  <div style={{ padding: '24px' }}>
                    {day.meals.length === 0 ? (
                      (() => {
                        const emptyMsg = getEmptyDayMessage(day.date)
                        return (
                          <div
                            style={{
                              borderRadius: '16px',
                              background: day.isToday
                                ? 'linear-gradient(to right, #10b981, #ea580c)'
                                : 'linear-gradient(to right, #dc2626, #ea580c)',
                              padding: '32px 24px',
                              textAlign: 'center',
                              color: 'white',
                              boxShadow: '0 8px 15px rgba(0, 0, 0, 0.2)',
                            }}
                          >
                            <div
                              style={{
                                width: '48px',
                                height: '48px',
                                margin: '0 auto 16px',
                                display: 'flex',
                                alignItems: 'center',
                                justifyContent: 'center',
                                borderRadius: '50%',
                                backgroundColor: 'rgba(255, 255, 255, 0.2)',
                                backdropFilter: 'blur(8px)',
                              }}
                            >
                              {React.cloneElement(emptyMsg.icon, {
                                style: { width: '24px', height: '24px' },
                              })}
                            </div>
                            <h4
                              style={{
                                fontSize: '16px',
                                fontWeight: 'bold',
                                marginBottom: '8px',
                                margin: 0,
                              }}
                            >
                              {emptyMsg.title}
                            </h4>
                            <p
                              style={{
                                fontSize: '12px',
                                opacity: 0.9,
                                margin: '8px 0 0 0',
                              }}
                            >
                              {emptyMsg.subtitle}
                            </p>
                          </div>
                        )
                      })()
                    ) : (
                      <div
                        style={{
                          display: 'flex',
                          gap: '16px',
                          overflowX: 'auto',
                          paddingBottom: '8px',
                        }}
                      >
                        {day.meals.map(meal => (
                          <div
                            key={meal.id}
                            style={{
                              width: '160px',
                              flexShrink: 0,
                              borderRadius: '16px',
                              backgroundColor: 'white',
                              boxShadow: '0 4px 6px rgba(0, 0, 0, 0.1)',
                              overflow: 'hidden',
                              cursor: 'pointer',
                              transition: 'all 0.3s ease',
                            }}
                          >
                            <div
                              style={{
                                position: 'relative',
                                height: '96px',
                                background: 'linear-gradient(135deg, #f3f4f6, #e5e7eb)',
                              }}
                            >
                              <img
                                src={meal.image_url}
                                alt={meal.title || 'Delicious Meal'}
                                style={{
                                  width: '100%',
                                  height: '100%',
                                  objectFit: 'cover',
                                }}
                              />
                              <div
                                style={{
                                  position: 'absolute',
                                  top: '8px',
                                  right: '8px',
                                  borderRadius: '8px',
                                  backgroundColor: 'rgba(0, 0, 0, 0.6)',
                                  padding: '4px 8px',
                                  backdropFilter: 'blur(4px)',
                                }}
                              >
                                <span
                                  style={{
                                    fontSize: '10px',
                                    fontWeight: '500',
                                    color: 'white',
                                  }}
                                >
                                  {formatTime(meal.created_at)}
                                </span>
                              </div>
                            </div>
                            <div style={{ padding: '12px' }}>
                              <h5
                                style={{
                                  fontSize: '12px',
                                  fontWeight: '600',
                                  color: '#1f2937',
                                  marginBottom: '8px',
                                  margin: 0,
                                  overflow: 'hidden',
                                  textOverflow: 'ellipsis',
                                  whiteSpace: 'nowrap',
                                }}
                              >
                                {meal.title || 'Delicious Meal'}
                              </h5>
                              <div
                                style={{
                                  display: 'flex',
                                  alignItems: 'center',
                                  justifyContent: 'space-between',
                                  fontSize: '10px',
                                }}
                              >
                                <span
                                  style={{
                                    fontWeight: 'bold',
                                    background: 'linear-gradient(to right, #10b981, #ea580c)',
                                    WebkitBackgroundClip: 'text',
                                    WebkitTextFillColor: 'transparent',
                                  }}
                                >
                                  {meal.basic_nutrition?.energy_kcal || 0} cal
                                </span>
                                <div style={{ display: 'flex', gap: '4px' }}>
                                  <div
                                    style={{
                                      width: '4px',
                                      height: '12px',
                                      borderRadius: '2px',
                                      backgroundColor: '#22c55e',
                                    }}
                                  ></div>
                                  <div
                                    style={{
                                      width: '4px',
                                      height: '12px',
                                      borderRadius: '2px',
                                      backgroundColor: '#3b82f6',
                                    }}
                                  ></div>
                                  <div
                                    style={{
                                      width: '4px',
                                      height: '12px',
                                      borderRadius: '2px',
                                      backgroundColor: '#ea580c',
                                    }}
                                  ></div>
                                </div>
                              </div>
                            </div>
                          </div>
                        ))}
                      </div>
                    )}
                  </div>
                </div>
              ))}
            </div>
          </div>
        )}

        {/* Enhanced Upgrade Prompt */}
        {!isPremium && (
          <div
            style={{
              marginTop: '48px',
              borderRadius: '24px',
              background: 'linear-gradient(to right, #10b981, #ea580c)',
              padding: '48px 32px',
              color: 'white',
              boxShadow: '0 20px 25px rgba(0, 0, 0, 0.15)',
              position: 'relative',
              overflow: 'hidden',
            }}
          >
            <div
              style={{
                position: 'absolute',
                inset: 0,
                backgroundColor: 'rgba(0, 0, 0, 0.1)',
              }}
            ></div>
            <div
              style={{
                position: 'relative',
                zIndex: 10,
                textAlign: 'center',
              }}
            >
              <div
                style={{
                  marginBottom: '24px',
                  animation: 'bounce 1s infinite',
                }}
              >
                <Crown
                  style={{
                    width: '48px',
                    height: '48px',
                    color: '#fde68a',
                    margin: '0 auto',
                  }}
                />
              </div>
              <h3
                style={{
                  fontSize: '32px',
                  fontWeight: 'bold',
                  marginBottom: '16px',
                  margin: 0,
                }}
              >
                🚀 Supercharge Your Food Journey!
              </h3>
              <p
                style={{
                  fontSize: '18px',
                  opacity: 0.9,
                  marginBottom: '32px',
                  maxWidth: '500px',
                  margin: '16px auto 32px',
                }}
              >
                Unlock unlimited storage, AI insights, and exclusive features that make every meal
                extraordinary!
              </p>
              <div
                style={{
                  display: 'grid',
                  gridTemplateColumns: '1fr 1fr',
                  gap: '16px',
                  marginBottom: '24px',
                }}
              >
                <Link href="/upgrade">
                  <button
                    style={{
                      width: '100%',
                      borderRadius: '16px',
                      border: '2px solid rgba(255, 255, 255, 0.3)',
                      backgroundColor: 'rgba(255, 255, 255, 0.2)',
                      padding: '20px 16px',
                      fontWeight: 'bold',
                      color: 'white',
                      backdropFilter: 'blur(8px)',
                      cursor: 'pointer',
                      transition: 'all 0.3s ease',
                      fontSize: '16px',
                    }}
                  >
                    <div style={{ fontSize: '24px', marginBottom: '4px' }}>$4.99</div>
                    <div style={{ fontSize: '14px', opacity: 0.9 }}>per month</div>
                  </button>
                </Link>
                <Link href="/upgrade">
                  <button
                    style={{
                      width: '100%',
                      borderRadius: '16px',
                      background: 'linear-gradient(to right, #fbbf24, #ea580c)',
                      padding: '20px 16px',
                      fontWeight: 'bold',
                      color: '#7c2d12',
                      cursor: 'pointer',
                      transition: 'all 0.3s ease',
                      border: 'none',
                      fontSize: '16px',
                      boxShadow: '0 8px 15px rgba(251, 191, 36, 0.3)',
                    }}
                  >
                    <div style={{ fontSize: '24px', marginBottom: '4px' }}>$49.99</div>
                    <div style={{ fontSize: '14px' }}>per year • Save 17%! 🎉</div>
                  </button>
                </Link>
              </div>
              <div
                style={{
                  fontSize: '14px',
                  opacity: 0.8,
                }}
              >
                ⚡ Instant access • 🔄 Cancel anytime • 💪 Join thousands of food adventurers!
              </div>
            </div>
          </div>
        )}

        {/* Quick Action Button */}
        <div
          style={{
            position: 'fixed',
            right: '24px',
            bottom: '24px',
            zIndex: 50,
          }}
        >
          <Link href="/camera">
            <button
              style={{
                display: 'flex',
                alignItems: 'center',
                justifyContent: 'center',
                width: '64px',
                height: '64px',
                borderRadius: '50%',
                background: 'linear-gradient(to right, #10b981, #ea580c)',
                color: 'white',
                boxShadow: '0 20px 25px rgba(16, 185, 129, 0.4)',
                border: 'none',
                cursor: 'pointer',
                transition: 'all 0.3s ease',
                animation: 'pulse 2s infinite',
                backdropFilter: 'blur(8px)',
              }}
              title="Capture New Meal"
            >
              <Camera style={{ width: '28px', height: '28px' }} />
            </button>
          </Link>
        </div>
>>>>>>> 460e4973
      </div>
    </div>
  )
}<|MERGE_RESOLUTION|>--- conflicted
+++ resolved
@@ -1,95 +1,5 @@
 'use client'
 
-<<<<<<< HEAD
-import { useState, useEffect } from 'react'
-import { useAuth } from '@/contexts/AuthContext'
-import { supabase } from '@/lib/supabase'
-
-export default function MealsPage() {
-  const { user } = useAuth()
-  const [meals, setMeals] = useState([])
-  const [isLoading, setIsLoading] = useState(true)
-
-  useEffect(() => {
-    const fetchMeals = async () => {
-      if (!user) return
-
-      try {
-        console.log('🔍 Fetching meals for user:', user.id)
-
-        const { data, error } = await supabase
-          .from('meals')
-          .select('*')
-          .eq('user_id', user.id)
-          .order('created_at', { ascending: false })
-
-        if (error) {
-          console.error('Supabase error:', error)
-          return
-        }
-
-        console.log('✅ Found meals:', data?.length || 0)
-        console.log('📊 Sample meal:', data?.[0])
-        setMeals(data || [])
-      } catch (error) {
-        console.error('Error fetching meals:', error)
-      } finally {
-        setIsLoading(false)
-      }
-    }
-
-    fetchMeals()
-  }, [user])
-
-  return (
-    <div className="min-h-screen bg-gradient-to-br from-pink-400 via-purple-500 to-indigo-600 p-4">
-      <div className="max-w-6xl mx-auto">
-        <h1 className="text-4xl font-bold text-white text-center mb-8">Your Meals 🍽️</h1>
-        
-        {isLoading ? (
-          <div className="text-center text-white text-xl">Loading meals...</div>
-        ) : meals.length === 0 ? (
-          <div className="text-center">
-            <div className="bg-white/10 backdrop-blur-sm rounded-2xl p-8">
-              <h2 className="text-2xl text-white mb-4">No meals yet! 📸</h2>
-              <p className="text-white/80 mb-6">Start capturing your delicious meals</p>
-              <a 
-                href="/camera" 
-                className="inline-block px-6 py-3 bg-gradient-to-r from-orange-500 to-pink-500 text-white font-semibold rounded-xl hover:from-orange-600 hover:to-pink-600 transition-all transform hover:scale-105"
-              >
-                📸 Capture Your First Meal
-              </a>
-            </div>
-          </div>
-        ) : (
-          <div className="space-y-4 mb-6">
-            <p className="text-center text-white/80">Found {meals.length} meals</p>
-            <div className="grid grid-cols-1 md:grid-cols-2 lg:grid-cols-3 gap-6">
-              {meals.map((meal) => (
-                <div key={meal.id} className="bg-white/10 backdrop-blur-sm rounded-2xl p-4 border border-white/20 hover:bg-white/20 transition-all">
-                  <img 
-                    src={meal.image_url} 
-                    alt={meal.title || 'Meal'}
-                    className="w-full h-48 object-cover rounded-xl mb-4 shadow-lg"
-                    onError={(e) => {
-                      e.target.style.display = 'none'
-                    }}
-                  />
-                  <h3 className="text-white font-semibold text-lg mb-2">
-                    {meal.title || 'Delicious Meal'}
-                  </h3>
-                  <p className="text-white/80 text-sm">
-                    📅 {new Date(meal.created_at).toLocaleDateString()}
-                  </p>
-                  <p className="text-white/60 text-xs mt-1">
-                    🕒 {new Date(meal.created_at).toLocaleTimeString()}
-                  </p>
-                </div>
-              ))}
-            </div>
-          </div>
-        )}
-=======
 import {
   AlertCircle,
   Calendar,
@@ -1397,7 +1307,6 @@
             </button>
           </Link>
         </div>
->>>>>>> 460e4973
       </div>
     </div>
   )
